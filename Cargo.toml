[workspace]
# Try
# require version 2 to avoid "feature" additiveness for dev-dependencies
# https://doc.rust-lang.org/cargo/reference/resolver.html#feature-resolver-version-2
resolver = "2"

members = [
    "crates/*",
    "crates/burn-import/pytorch-tests",
    "crates/burn-import/onnx-tests",
    "examples/*",
    "examples/pytorch-import/model",
    "xtask",
]

exclude = [
    "examples/notebook",
    "examples/raspberry-pi-pico", # will cause xtask issues otherwise
]

[workspace.package]
edition = "2024"
license = "MIT OR Apache-2.0"
readme = "README.md"
version = "0.18.0"

[workspace.dependencies]
atomic_float = "1"
bytemuck = "1.21.0"
candle-core = { version = "0.8.4" }
clap = { version = "4.5.37", features = ["derive"] }
colored = "3.0.0"
console_error_panic_hook = "0.1.7"
csv = "1.3.1"
dashmap = "6.1.0"
data-encoding = { version = "2.9.0", default-features = false, features = [
    "alloc",
] }
dirs = "6.0.0"
fake = "4.3.0"
flate2 = "1.1.0"
float-cmp = "0.10.0"
gix-tempfile = { version = "17.1.0", features = ["signals"] }
globwalk = "0.9.1"
hashbrown = "0.15.2"
hound = "3.5.1"
image = "0.25.6"
indicatif = "0.17.11"
js-sys = "0.3.72"
libm = "0.2.11"
log = { default-features = false, version = "0.4.27" }
md5 = "0.7.0"
paste = "1"
percent-encoding = "2.3.1"
polars = { version = "0.46.0", features = ["lazy"] }
pretty_assertions = "1.4.1"
proc-macro2 = "1.0.94"
protobuf = "3.7.2"
protobuf-codegen = "3.7.1"
quote = "1.0.39"
r2d2 = "0.8.10"
r2d2_sqlite = "0.27.0"
rayon = "1.10.0"
regex = "1.11.1"
reqwest = { version = "0.12.12", default-features = false, features = [
    "rustls-tls",
] }
rmp-serde = "1.3.0"
rstest = "0.25.0"
rusqlite = "0.34.0"
rust-format = "0.3.4"
sanitize-filename = "0.6.0"
serde_bytes = { version = "0.11.17", default-features = false, features = [
    "alloc",
] } # alloc for no_std
serde_rusqlite = "0.38.0"
serial_test = "3.2.0"
spin = { version = "0.10.0", features = [
    "mutex",
    "spin_mutex",
    "portable-atomic",
] }
strum = { version = "0.27.1", features = ["derive"] }
syn = { version = "2.0.101", features = ["full", "extra-traits"] }
tempfile = "3.17.1"
thiserror = "2.0.11"
tokio = { version = "1.44.2", features = ["rt", "macros"] }
tracing-appender = "0.2.3"
tracing-core = "0.1.33"
tracing-subscriber = "0.3.19"
zip = "2.6.1"

# Async handling
async-channel = "2.3"
futures-lite = { version = "2.5.0", default-features = false }

# Terminal UI
ratatui = "0.29.0"

# WGPU stuff
text_placeholder = "0.5.1"
wgpu = "25.0.0"

# Benchmarks and Burnbench
arboard = "3.5.0"
chrono = "0.4.39"
os_info = "3.10.0"
wsl = "0.1.0"

# TODO: update to official 2.0 release once MSRV is bumped to 1.85
bincode = { version = "2.0.1", features = [
    "alloc",
    "serde",
], default-features = false }

#
# The following packages disable the "std" feature for no_std compatibility
#
cfg-if = "1.0.0"
derive-new = { version = "0.7.0", default-features = false }

blas-src = { version = "0.11.1", default-features = false }
bon = "3.6.2"
half = { version = "2.6.0", features = [
    "alloc",
    "num-traits",
    "serde",
], default-features = false }
macerator = { version = "0.2.6" }
matrixmultiply = { version = "0.3.9", default-features = false }
ndarray = { version = "0.16.1", default-features = false }
num-traits = { version = "0.2.19", default-features = false, features = [
    "libm",
] } # libm is for no_std
openblas-src = "0.10.11"
rand = { version = "0.9.1", default-features = false, features = [
    "std_rng",
] } # std_rng is for no_std
rand_distr = { version = "0.5.0", default-features = false }
serde = { version = "1.0.218", default-features = false, features = [
    "derive",
    "alloc",
] } # alloc is for no_std, derive is needed
serde_json = { version = "1.0.140", default-features = false }
uuid = { version = "1.16.0", default-features = false }

libc = "0.2.170"
nvml-wrapper = "0.10.0"
sysinfo = "0.33.1"
systemstat = "0.2.3"
tch = "0.19.0"
torch-sys = "0.19.0"    # matches what tch is using, required for lib detection

ahash = { version = "0.8.11", default-features = false }
portable-atomic = { version = "1.11.0" }
portable-atomic-util = { version = "0.2.4", features = ["alloc"] }

### For the main burn branch. ###
<<<<<<< HEAD
# cubecl = { git = "https://github.com/tracel-ai/cubecl", default-features = false, rev = "4f581b4afe7a089702cdce65355550b8b15ff9a8" }
# cubecl-common = { git = "https://github.com/tracel-ai/cubecl", default-features = false, rev = "4f581b4afe7a089702cdce65355550b8b15ff9a8" }
# cubecl-std = { git = "https://github.com/tracel-ai/cubecl", default-features = false, rev = "4f581b4afe7a089702cdce65355550b8b15ff9a8" }
=======
cubecl = { git = "https://github.com/tracel-ai/cubecl", default-features = false, rev = "2b3987bbec7716fb223031fc0a9b57ff7140d24e" }
cubecl-common = { git = "https://github.com/tracel-ai/cubecl", default-features = false, rev = "2b3987bbec7716fb223031fc0a9b57ff7140d24e" }
cubecl-std = { git = "https://github.com/tracel-ai/cubecl", default-features = false, rev = "2b3987bbec7716fb223031fc0a9b57ff7140d24e" }
>>>>>>> eb2433e7
### For local development. ###
cubecl = { path = "../cubecl/crates/cubecl", default-features = false }
cubecl-common = { path = "../cubecl/crates/cubecl-common", default-features = false }
cubecl-std = { path = "../cubecl/crates/cubecl-std", default-features = false }
### For the release. ###
# cubecl = { version = "0.5.0", default-features = false }
# cubecl-common = { version = "0.5.0", default-features = false }
# cubecl-std = { version = "0.5.0", default-features = false }

### For xtask crate ###
tracel-xtask = { version = "=1.1.9" }

[profile.dev]
debug = 0 # Speed up compilation time and not necessary.<|MERGE_RESOLUTION|>--- conflicted
+++ resolved
@@ -156,19 +156,13 @@
 portable-atomic-util = { version = "0.2.4", features = ["alloc"] }
 
 ### For the main burn branch. ###
-<<<<<<< HEAD
-# cubecl = { git = "https://github.com/tracel-ai/cubecl", default-features = false, rev = "4f581b4afe7a089702cdce65355550b8b15ff9a8" }
-# cubecl-common = { git = "https://github.com/tracel-ai/cubecl", default-features = false, rev = "4f581b4afe7a089702cdce65355550b8b15ff9a8" }
-# cubecl-std = { git = "https://github.com/tracel-ai/cubecl", default-features = false, rev = "4f581b4afe7a089702cdce65355550b8b15ff9a8" }
-=======
 cubecl = { git = "https://github.com/tracel-ai/cubecl", default-features = false, rev = "2b3987bbec7716fb223031fc0a9b57ff7140d24e" }
 cubecl-common = { git = "https://github.com/tracel-ai/cubecl", default-features = false, rev = "2b3987bbec7716fb223031fc0a9b57ff7140d24e" }
 cubecl-std = { git = "https://github.com/tracel-ai/cubecl", default-features = false, rev = "2b3987bbec7716fb223031fc0a9b57ff7140d24e" }
->>>>>>> eb2433e7
 ### For local development. ###
-cubecl = { path = "../cubecl/crates/cubecl", default-features = false }
-cubecl-common = { path = "../cubecl/crates/cubecl-common", default-features = false }
-cubecl-std = { path = "../cubecl/crates/cubecl-std", default-features = false }
+# cubecl = { path = "../cubecl/crates/cubecl", default-features = false }
+# cubecl-common = { path = "../cubecl/crates/cubecl-common", default-features = false }
+# cubecl-std = { path = "../cubecl/crates/cubecl-std", default-features = false }
 ### For the release. ###
 # cubecl = { version = "0.5.0", default-features = false }
 # cubecl-common = { version = "0.5.0", default-features = false }
