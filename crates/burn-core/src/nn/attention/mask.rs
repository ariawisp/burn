--- conflicted
+++ resolved
@@ -15,7 +15,6 @@
     mask.expand([batch_size, seq_length, seq_length])
 }
 
-<<<<<<< HEAD
 /// Generate a 1D padding mask from sequence lengths.
 ///
 /// The resulting mask has shape `[batch_size, max_len]` with `true` marking padding positions.
@@ -80,49 +79,6 @@
         }
     }
     mask
-=======
-/// Generate a windowed causal attention mask with optional sink tokens.
-///
-/// - Allows attending to at most `sink_tokens` tokens at the start, plus the
-///   last `window_len` tokens before the current position (inclusive).
-/// - When `window_len` is `None`, this reduces to a full causal mask.
-pub fn generate_windowed_causal_mask<B: Backend>(
-    batch_size: usize,
-    seq_length: usize,
-    window_len: Option<usize>,
-    sink_tokens: usize,
-    device: &B::Device,
-) -> Tensor<B, 3, Bool> {
-    // Base full-causal mask for future positions (True = masked).
-    let base = Tensor::<B, 2, Bool>::tril_mask([seq_length, seq_length], 0, device);
-
-    if let Some(w) = window_len {
-        // Build per-row mask to zero out keys older than i - w, except sink region.
-        let mut mask = Tensor::<B, 3, Bool>::empty([1, seq_length, seq_length], device);
-        for i in 0..seq_length {
-            // Positions allowed: [0..sink_tokens) U [max(0, i-w) .. i]
-            let start = i.saturating_sub(w);
-            let mut row = Tensor::<B, 1, Bool>::full([seq_length], true, device);
-            if sink_tokens > 0 {
-                row = row.slice_assign(0..sink_tokens, Tensor::full([sink_tokens], false, device));
-            }
-            let to_i = Tensor::<B, 1, Bool>::full([i + 1], false, device); // unmask [0..i]
-            row = row.slice_assign(0..i + 1, to_i);
-            if start > 0 {
-                let rem = Tensor::<B, 1, Bool>::full([start], true, device); // re-mask [0..start)
-                row = row.slice_assign(0..start, rem);
-            }
-            // `row` already masks the future and out-of-window positions.
-            mask = mask.slice_assign(
-                [0..1, i..i + 1, 0..seq_length],
-                row.reshape([1, 1, seq_length]),
-            );
-        }
-        mask.expand([batch_size, seq_length, seq_length])
-    } else {
-        base.expand([batch_size, seq_length, seq_length])
-    }
->>>>>>> 02c5ecf7
 }
 
 /// Generate a padding attention mask.
